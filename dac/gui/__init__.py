--- conflicted
+++ resolved
@@ -210,47 +210,30 @@
     def run_action(self, action: ActionNode):
         params = self._container.prepare_params_for_action(action)
 
-<<<<<<< HEAD
+        
+
+        action.status = ActionNode.ActionStatus.COMPLETE # TODO: update accordingly
+        self.refresh()
+
     def action_context_requested(self, pos: QtCore.QPoint):
         itms = self.selectedItems()
         container = self._container
         menu = QtWidgets.QMenu("Actions")
-=======
-        
-
-        action.status = ActionNode.ActionStatus.COMPLETE # TODO: update accordingly
-        self.refresh()
-
-    def action_context_requested(self, pos: QtCore.QPoint):
-        itms = self.selectedItems()
-        container = self._container
-        menu = QtWidgets.QMenu("ActionMenu")
->>>>>>> b629379c
 
         if not itms:
             def cb_creation_gen(a_t: type[ActionNode]):
                 def cb_creation():
                     ...
 
-<<<<<<< HEAD
+                    container.actions.append(a)
+                    self.refresh()
                 return cb_creation
             
-            for action_type in Container.CurrentActionTypesIter():
-                if action_type is None:
-                    menu.addSeparator()
-                else:
-                    menu.addAction(action_type.CAPTION).triggered.connect(cb_creation_gen(action_type))
-=======
-                    container.actions.append(a)
-                    self.refresh()
-                return cb_creation
-            
-            for a_t in container.ActionIter():
+            for a_t in Container.CurrentActionTypesIter():
                 if a_t is None:
                     menu.addSeparator()
                 else:
                     menu.addAction(a_t.CAPTION).triggered.connect(cb_creation_gen(a_t))
->>>>>>> b629379c
         else:
             acts = [itm.data(NAME, Qt.ItemDataRole.UserRole) for itm in itms]
 
@@ -259,10 +242,7 @@
                     for a in aa:
                         container.actions.remove(a)
                     self.refresh()
-<<<<<<< HEAD
-
-=======
->>>>>>> b629379c
+                    
                 return cb_del
             
             menu.addAction("Delete").triggered.connect(cb_del_gen(acts))
