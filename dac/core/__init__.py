from uuid import uuid4
from collections import defaultdict
from dataclasses import dataclass, asdict
from typing import Any
from types import GenericAlias
import inspect
from enum import IntEnum

class NodeBase:
    def __init__(self, name: str=None, uuid: str=None) -> None:
        self._hash = None
        self._construct_config = {}

        self.name = name
        self.uuid = uuid or str(uuid4())

    def calc_hash(self) -> str:
        ...

    def get_hash(self, force_recalc=False):
        if self._hash is None or force_recalc:
            self._hash = self.calc_hash()
        return self._hash
    
    def get_construct_config(self) -> dict:
        return {
            "name": self.name,
            **self._construct_config,
        }

    def apply_construct_config(self, construct_config: dict):
        self.name = construct_config.get("name", None)

    def get_save_config(self) -> dict:
        return {
            "_uuid_": self.uuid,
            "_class_": self.__class__.__name__,
            **self.get_construct_config(),
        }

    @classmethod
    def parse_save_config(cls, save_config: dict):
        ...



class DataNode(NodeBase):
    ...

class DataClassNode(DataNode):
    def __post_init__(self):
        super().__init__(name=self.name)

    def get_construct_config(self) -> dict:
        return asdict(self)
    
    def apply_construct_config(self, construct_config: dict):
        for key, value in construct_config.items():
            if hasattr(self, key):
                setattr(self, key, value)

@dataclass(eq=False)
class GlobalContextKey(DataClassNode):
    name: str

GCK = GlobalContextKey("Global Context Key")



class ActionNode(NodeBase):
    CAPTION = "Not implemented action"

    class ActionStatus(IntEnum):
        INIT = 0
        CONFIGURED = 1
        COMPLETE = 2
        FAILED = -1

    @staticmethod
    def Annotation2Config(ann: type | GenericAlias):
        if ann.__name__=="list":
            return [f"<{t.__name__}>" for t in ann.__args__]
        return f"<{ann.__name__}>"

    def __init__(self, context_key: NodeBase, name: str = None, uuid: str = None) -> None:
        super().__init__(name=self.CAPTION, uuid=uuid)
        
        self.status = ActionNode.ActionStatus.INIT
        self.out_name = None

        self._context_key = context_key
        self._SIGNATURE = inspect.signature(self.__call__)
        # `self._construct_config` has same parameters for `__call__`

    def __call__(self, *args: Any, **kwds: Any) -> Any:
        # annotations have to be specified; if there is 'list', `list[...]` must be used
        return super().__call__(*args, **kwds)
    
    def get_construct_config(self) -> dict:
        if not self._construct_config: # init
            cfg = self._construct_config
            for key, param in self._SIGNATURE.parameters.items():
                if param.default is not inspect._empty:
                    cfg[key] = param.default
                elif param.annotation is not inspect._empty:
                    cfg[key] = ActionNode.Annotation2Config(param.annotation)
                else:
                    cfg[key] = "<Any>"
            if (ret_ann:=self._SIGNATURE.return_annotation) is not inspect._empty or ret_ann.__name__!="list":
                self.out_name = f"<{ret_ann.__name__}>"
                
        com_config = {
            "name": self.name,
            **self._construct_config,
        }
        if self.out_name is not None:
            com_config["out_name"] = self.out_name

        return com_config
    
    def apply_construct_config(self, construct_config: dict):
        if "name" in construct_config:
            self.name = construct_config["name"]
            # del construct_config["name"]
        if "out_name" in construct_config:
            self.out_name = construct_config["out_name"]
            # del construct_config["out_name"]

        # TODO: validate the construct_config
        self._construct_config = construct_config

        # if self.status==ActionNode.ActionStatus.INIT:
        self.status = ActionNode.ActionStatus.CONFIGURED
    
    def get_save_config(self) -> dict:
        cfg = super().get_save_config()

        if self._context_key is not GCK:
            cfg["_context_"] = self._context_key.uuid

        return cfg



class DataContext:
    @property
    def NodeIter(self) -> list[tuple[type[DataNode], str, DataNode]]:
        ...

    def add_node(self, node: NodeBase):
        ...

    def get_node_of_type(self, node_name: str, node_type: type[NodeBase]) -> NodeBase:
        ...

class Container:
    _register = {}

    def __init__(self) -> None:
        self.actions: list[ActionNode] = []
        self.contexts: dict[NodeBase, DataContext] = defaultdict(lambda: DataContext(self))
        self._current_key = GCK

    @property
    def GlobalContext(self) -> DataContext:
        return self.contexts[GCK]

    @property
    def CurrentContext(self) -> DataContext:
        return self.contexts[self._current_key]
    
    @property
    def CurrentActionsIter(self) -> list[ActionNode]:
        return filter(lambda a: a._context_key is self._current_key, self.actions)

    def get_node_of_type(self, node_name: str, node_type: type[NodeBase]) -> NodeBase:
        ...

    def activate_context(self, context_key: NodeBase) -> DataContext:
        self._current_key = context_key
        return self.CurrentContext

    def get_context(self, context_key: NodeBase) -> DataContext:
        return self.contexts[context_key]
    
    def remove_global_node(self, node_object: NodeBase):
        del self.GlobalContext[type[node_object]][node_object.name]
        if node_object in self.contexts:
            del self.contexts[node_object]
        self.actions = [action for action in self.actions if action._context_key is not node_object]
    
    def prepare_params_for_action(self, action: ActionNode) -> dict:
        params = {}
        construct_config = action._construct_config
        for key, param in action._SIGNATURE.parameters.items():
            value = construct_config.get(key, param.default)
            if value is inspect._empty:
                # not provided and no default
                raise Exception(f"Parameter '{key}' not provided.")
            
            ann = param.annotation
            if issubclass(ann, DataNode):
                node_type = ann
                node_name = value
                if (value:=self.get_node_of_type(node_name, node_type)) is None:
                    raise Exception(f"Node '{node_name}' of '{node_type.__name__}' not found.")
            elif ann.__name__=="list" and (
                issubclass((node_type:=ann.__args__[0]), DataNode)
            ): # assert type(ann) is GenericAlias # list[...]
                node_names = value
                value = [self.get_node_of_type(node_name, node_type) for node_name in node_names]
                # TODO: remove the potential `None`s

            params[key] = value
            
        return params
    
    def get_save_config(self):
        return {
            "actions": [action.get_save_config() for action in self.actions],
            # TODO: error if "_context_" was deleted before saving

            "global_nodes": [n_o.get_save_config() for n_t, n_n, n_o in self.GlobalContext.NodeIter],
        }

    @staticmethod
    def parse_save_config(config: dict) -> "Container":
        container = Container()
        nodes = {}

        g_nodes = config.get("global_nodes") or []
        for data_config in g_nodes:
            cls_name = data_config['_class_']
            del data_config['_class_']
            uuid = data_config['_uuid_']
            del data_config['_uuid_']

            data_class: type[DataNode] = Container.GetType(cls_name)
            data_node = data_class(name="[Default]", uuid=uuid)
            data_node.apply_construct_config(data_config)

            nodes[uuid] = data_node

            container.GlobalContext.add_node(data_node)

        actions = config.get("actions") or []
        for act_config in actions:
            cls_name = act_config['_class_']
            del act_config['_class_']
            uuid = act_config['_uuid_']
            del act_config['_uuid_']

            act_class: type[ActionNode] = Container.GetType(cls_name)
            if '_context_' in act_config:
                context_key = nodes[act_config['_context_']]
                # TODO: error if "_context_" was deleted before saving
                del act_config['_context_']
            else:
                context_key = GCK
            
            action_node = act_class(context_key=context_key, uuid=uuid)
                
            action_node.apply_construct_config(act_config)

            container.actions.append(action_node)

    @classmethod
    def RegisterType(cls, node_type: type[NodeBase]):
        # __subclass__
        ...

    @classmethod
    def GetType(cls, type_name: str) -> type[NodeBase]:
        ...

<<<<<<< HEAD
    @classmethod
    def RegisterContextAction(cls, context_type: type[NodeBase], action_type: type[ActionNode]):
        ...

    @classmethod
    def CurrentActionTypesIter(cls) -> list[type[ActionNode]]:
=======
    @staticmethod
    def TypeIter() -> list[type[NodeBase]]:
        ...

    @staticmethod
    def ActionIter() -> list[type[ActionNode]]:
>>>>>>> b629379c
        ...<|MERGE_RESOLUTION|>--- conflicted
+++ resolved
@@ -273,19 +273,10 @@
     def GetType(cls, type_name: str) -> type[NodeBase]:
         ...
 
-<<<<<<< HEAD
     @classmethod
     def RegisterContextAction(cls, context_type: type[NodeBase], action_type: type[ActionNode]):
         ...
 
     @classmethod
     def CurrentActionTypesIter(cls) -> list[type[ActionNode]]:
-=======
-    @staticmethod
-    def TypeIter() -> list[type[NodeBase]]:
-        ...
-
-    @staticmethod
-    def ActionIter() -> list[type[ActionNode]]:
->>>>>>> b629379c
         ...